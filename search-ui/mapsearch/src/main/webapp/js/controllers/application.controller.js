--- conflicted
+++ resolved
@@ -4,79 +4,6 @@
     'use strict';
 
     // Load attached libs and application modules
-<<<<<<< HEAD
-    var ddf = require('ddf'), $ = require('jquery'), _ = require('underscore'), Marionette = require('marionette'), Application = require('js/application'), MapView = require('js/view/Map.view'), SearchControlView = require('js/view/SearchControl.view'), DrawExtent = require('js/widgets/draw.extent'), ApplicationController;
-
-    ApplicationController = Marionette.Controller
-            .extend({
-                initialize : function() {
-                    _.bindAll(this);
-                },
-
-                renderApplicationViews : function() {
-                    var controller = this, mainView = new Application.Views.Main(
-                            {
-                                model : ddf.app.model
-                            }),
-                    // navbarView = new Application.Views.NavBar({
-                    // model: ddf.app.model
-                    // }),
-                    // navbarLayout = new Application.Views.NavBarLayout(),
-                    footerLayout = new Application.Views.FooterLayout();
-
-                    // Once the main application view has been attached to the
-                    // DOM, set up the dependent views.
-                    mainView.on('show', function() {
-                        controller.renderGeospatialViews(mainView);
-                    });
-
-                    // // Set up the menus on the navigation bar once the frame
-                    // is loaded.
-                    // navbarView.on('show', function() {
-                    // controller.renderNavBarSubviews(navbarView);
-                    // });
-
-                    ddf.app.mainRegion.show(mainView);
-
-                    // ddf.app.headerRegion.show(navbarLayout);
-                    // navbarLayout.classification.show(new
-                    // Application.Views.ClassificationBanner());
-                    // navbarLayout.navbar.show(navbarView);
-
-                    ddf.app.footerRegion.show(footerLayout);
-                    footerLayout.classification
-                            .show(new Application.Views.ClassificationBanner());
-
-                },
-
-                // Render the Geospatial Views within the Main View.
-                renderGeospatialViews : function(mainView) {
-                    // render cesium code here
-                    console.log('rendering cesium view now');
-                    var mapView = ddf.app.mapView = new MapView().render(),
-
-                    searchControlView = new SearchControlView({
-                        map : mapView,
-                        el : $('#searchControls')
-                    });
-                    searchControlView.render();
-
-                    ddf.app.controllers.DrawExentController = new DrawExtent.Controller(
-                            {
-                                viewer : ddf.app.mapView.mapViewer
-                            })();
-
-                },
-
-                // Render the various menus/sub-views within the nav bar.
-                renderNavBarSubviews : function(navBarView) {
-                    // don't really have any at the moment
-                    //            navBarView.updateSubMenuClasses();
-                    //            navBarView.renderMapFrameworkNavigation();
-                }
-            });
-
-=======
     var ddf = require('ddf'),
         $ = require('jquery'),
         _ = require('underscore'),
@@ -123,22 +50,24 @@
 
 
 
-
         },
 
         // Render the Geospatial Views within the Main View.
         renderGeospatialViews : function(mainView) {
-           // render cesium code here
+            // render cesium code here
             console.log('rendering cesium view now');
             var mapView = ddf.app.mapView = new MapView().render(),
 
-                searchControlView = new SearchControlView({map: mapView, el: $('#searchControls')});
+                searchControlView = new SearchControlView({
+                    map : mapView,
+                    el : $('#searchControls')
+                });
             searchControlView.render();
 
-//            var DrawExtent = require('js/widgets/draw.extent');
-
-//            var drawExtent = new DrawExtent.Controller({viewer: ddf.app.mapView.mapViewer})();
-
+            ddf.app.controllers.DrawExentController = new DrawExtent.Controller(
+                {
+                    viewer : ddf.app.mapView.mapViewer
+                })();
 
         },
 
@@ -150,6 +79,5 @@
         }
     });
 
->>>>>>> 2b4ad8a0
     return ApplicationController;
 });