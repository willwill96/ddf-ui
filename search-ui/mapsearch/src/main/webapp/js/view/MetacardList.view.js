<<<<<<< HEAD
/*global define*/

define(function (require) {
    "use strict";
    var $ = require('jquery'),
        Backbone = require('backbone'),
        _ = require('underscore'),
        ich = require('icanhaz'),
        MetaCardListView = {};

    ich.addTemplate('resultListItem', require('text!templates/resultListItem.handlebars'));
    ich.addTemplate('resultListTemplate', require('text!templates/resultList.handlebars'));


    MetaCardListView.MetacardRow = Backbone.View.extend({
        tagName: "tr",
        events: {
            'click .metacardLink': 'viewMetacard'
        },

        initialize: function (options) {
            this.mapView = options.mapView;
        },
        render: function () {
            this.$el.html(ich.resultListItem(this.model.toJSON()));
            return this;
        },
        viewMetacard: function () {
            //do something to view the metacard, worry about that later
            var geometry = this.model.get("metacard").get("geometry");
            this.mapView.flyToLocation(geometry);
        }
    });

    MetaCardListView.MetacardTable = Backbone.View.extend({

        initialize: function () {
            _.bindAll(this, 'appendCard', 'render', 'removeCard', 'changeCard');
            this.collection.bind("add", this.appendCard);
            this.collection.bind("remove", this.removeCard);
            this.collection.bind("change", this.changeCard);
            this.metacardRows = [];
        },
        render: function () {
            var m = null,
                newRow = null,
                mapView = this.mapView;
            this.collection.each(function (model) {
                newRow = new MetaCardListView.MetacardRow({model: model, mapView : mapView});
                this.metacardRows.push(newRow);
                this.$el.append(newRow.render().el);
            });
            return this;
        },
        appendCard: function (card) {
            var newRow = new MetaCardListView.MetacardRow({model: card.metacard, mapView : this.mapView});
=======
var MetacardRow = Backbone.View.extend({
    tagName: "tr",
    events: {
        'click .metacardLink' : 'viewMetacard'
    },
    render: function() {
        this.$el.html(ich.resultListItem(this.model.toJSON()));
        return this;
    },
    viewMetacard: function() {
        //do something to view the metacard, worry about that later
        var geometry = this.model.get("metacard").get("geometry");
        mapView.flyToLocation(geometry);
    },
    close: function() {
        this.remove();
        this.stopListening();
        this.unbind();
        this.model.unbind();
        this.model.destroy();
    }
});

var MetacardTable = Backbone.View.extend({
    metacardRows: [],
    initialize: function(){
        _.bindAll(this, 'appendCard', 'render', 'removeCard', 'changeCard');
        this.listenTo(this.collection, 'change', this.changeCard);
        this.listenTo(this.collection, 'remove', this.removeCard);
        this.listenTo(this.collection, 'add', this.appendCard);
    },
    render: function() {
        var m = null,
            newRow = null;
        for(m in this.collection.models){
            newRow = new MetacardRow({model: this.collection.models[m]});
>>>>>>> ba905ba4
            this.metacardRows.push(newRow);
            this.$el.append(newRow.render().el);
        },
        removeCard: function (card) {
            var i = null;
            for (i in this.metacardRows) {
                if (this.metacardRows[i].model.id === card.id) {
                    this.metacardRows[i].remove();
                    this.metacardRows.splice(i, 1);
                    break;
                }
            }
        },
        changeCard: function (change) {
            this.removeCard(change);
            this.appendCard(new MetaCardListView.Metacard(change.attributes));
        }
<<<<<<< HEAD
    });

    MetaCardListView.MetacardListView = Backbone.View.extend({
        initialize: function (options) {
            _.bindAll(this, "render");
            //options should be -> { results: results, mapView: mapView }
            if (options && options.result) {
                this.model = options.result;
            }
            if (options && options.mapView) {
                //we can control what results are displayed on the map as we page
                this.mapView = options.mapView;
            }
        },
        render: function () {
            this.$el.html(ich.resultListTemplate(this.model.toJSON()));
            var metacardTable = new MetaCardListView.MetacardTable({
                collection: this.model.get("results"),
                el: this.$(".resultTable").children("tbody"),
                mapView : this.mapView

            });
            metacardTable.render();
            return this;
        }
    });
    return MetaCardListView;
=======
    },
    changeCard: function(change) {
        this.removeCard(change);
        this.appendCard(new Metacard(change.attributes));
    },
    close: function() {
        var i;
        this.remove();
        this.stopListening();
        this.unbind();
        this.collection.unbind();
        for(i in this.metacardRows) {
            this.metacardRows[i].close();
        }
    }
});

var MetacardListView = Backbone.View.extend({
    tagName: "div id='resultPage' class='height-full'",
    events: {
        'click .load-more-link': 'loadMoreResults'
    },
    initialize: function(options) {
        _.bindAll(this, "render", "loadMoreResults");
        //options should be -> { results: results, mapView: mapView }
        if(options && options.result)
        {
            this.model = options.result;
        }
        if(options && options.mapView)
        {
            //we can control what results are displayed on the map as we page
            this.mapView = options.mapView;
        }
        this.listenTo(this.model, 'change', this.render);
    },
    render: function() {
        this.$el.html(ich.resultListTemplate(this.model.toJSON()));
        var metacardTable = new MetacardTable({
            collection: this.model.get("results"),
            el: this.$(".resultTable").children("tbody")
        });
        metacardTable.render();
        this.metacardTable = metacardTable;
        return this;
    },
    close: function() {
        this.remove();
        this.stopListening();
        this.unbind();
        this.model.unbind();
        this.model.destroy();
        this.metacardTable.close();
    },
    loadMoreResults: function() {
        this.model.loadMoreResults();
    }
>>>>>>> ba905ba4
});<|MERGE_RESOLUTION|>--- conflicted
+++ resolved
@@ -1,4 +1,3 @@
-<<<<<<< HEAD
 /*global define*/
 
 define(function (require) {
@@ -30,6 +29,13 @@
             //do something to view the metacard, worry about that later
             var geometry = this.model.get("metacard").get("geometry");
             this.mapView.flyToLocation(geometry);
+        },
+        close: function() {
+            this.remove();
+            this.stopListening();
+            this.unbind();
+            this.model.unbind();
+            this.model.destroy();
         }
     });
 
@@ -55,44 +61,6 @@
         },
         appendCard: function (card) {
             var newRow = new MetaCardListView.MetacardRow({model: card.metacard, mapView : this.mapView});
-=======
-var MetacardRow = Backbone.View.extend({
-    tagName: "tr",
-    events: {
-        'click .metacardLink' : 'viewMetacard'
-    },
-    render: function() {
-        this.$el.html(ich.resultListItem(this.model.toJSON()));
-        return this;
-    },
-    viewMetacard: function() {
-        //do something to view the metacard, worry about that later
-        var geometry = this.model.get("metacard").get("geometry");
-        mapView.flyToLocation(geometry);
-    },
-    close: function() {
-        this.remove();
-        this.stopListening();
-        this.unbind();
-        this.model.unbind();
-        this.model.destroy();
-    }
-});
-
-var MetacardTable = Backbone.View.extend({
-    metacardRows: [],
-    initialize: function(){
-        _.bindAll(this, 'appendCard', 'render', 'removeCard', 'changeCard');
-        this.listenTo(this.collection, 'change', this.changeCard);
-        this.listenTo(this.collection, 'remove', this.removeCard);
-        this.listenTo(this.collection, 'add', this.appendCard);
-    },
-    render: function() {
-        var m = null,
-            newRow = null;
-        for(m in this.collection.models){
-            newRow = new MetacardRow({model: this.collection.models[m]});
->>>>>>> ba905ba4
             this.metacardRows.push(newRow);
             this.$el.append(newRow.render().el);
         },
@@ -109,92 +77,60 @@
         changeCard: function (change) {
             this.removeCard(change);
             this.appendCard(new MetaCardListView.Metacard(change.attributes));
+        },
+        close: function() {
+            var i;
+            this.remove();
+            this.stopListening();
+            this.unbind();
+            this.collection.unbind();
+            for(i in this.metacardRows) {
+                this.metacardRows[i].close();
+            }
         }
-<<<<<<< HEAD
+        
     });
 
     MetaCardListView.MetacardListView = Backbone.View.extend({
-        initialize: function (options) {
-            _.bindAll(this, "render");
+        tagName: "div id='resultPage' class='height-full'",
+        events: {
+            'click .load-more-link': 'loadMoreResults'
+        },
+        initialize: function(options) {
+            _.bindAll(this, "render", "loadMoreResults");
             //options should be -> { results: results, mapView: mapView }
-            if (options && options.result) {
+            if(options && options.result)
+            {
                 this.model = options.result;
             }
-            if (options && options.mapView) {
+            if(options && options.mapView)
+            {
                 //we can control what results are displayed on the map as we page
                 this.mapView = options.mapView;
             }
+            this.listenTo(this.model, 'change', this.render);
         },
-        render: function () {
+        render: function() {
             this.$el.html(ich.resultListTemplate(this.model.toJSON()));
-            var metacardTable = new MetaCardListView.MetacardTable({
+            var metacardTable = new MetacardTable({
                 collection: this.model.get("results"),
-                el: this.$(".resultTable").children("tbody"),
-                mapView : this.mapView
-
+                el: this.$(".resultTable").children("tbody")
             });
             metacardTable.render();
+            this.metacardTable = metacardTable;
             return this;
+        },
+        close: function() {
+            this.remove();
+            this.stopListening();
+            this.unbind();
+            this.model.unbind();
+            this.model.destroy();
+            this.metacardTable.close();
+        },
+        loadMoreResults: function() {
+            this.model.loadMoreResults();
         }
     });
     return MetaCardListView;
-=======
-    },
-    changeCard: function(change) {
-        this.removeCard(change);
-        this.appendCard(new Metacard(change.attributes));
-    },
-    close: function() {
-        var i;
-        this.remove();
-        this.stopListening();
-        this.unbind();
-        this.collection.unbind();
-        for(i in this.metacardRows) {
-            this.metacardRows[i].close();
-        }
-    }
-});
-
-var MetacardListView = Backbone.View.extend({
-    tagName: "div id='resultPage' class='height-full'",
-    events: {
-        'click .load-more-link': 'loadMoreResults'
-    },
-    initialize: function(options) {
-        _.bindAll(this, "render", "loadMoreResults");
-        //options should be -> { results: results, mapView: mapView }
-        if(options && options.result)
-        {
-            this.model = options.result;
-        }
-        if(options && options.mapView)
-        {
-            //we can control what results are displayed on the map as we page
-            this.mapView = options.mapView;
-        }
-        this.listenTo(this.model, 'change', this.render);
-    },
-    render: function() {
-        this.$el.html(ich.resultListTemplate(this.model.toJSON()));
-        var metacardTable = new MetacardTable({
-            collection: this.model.get("results"),
-            el: this.$(".resultTable").children("tbody")
-        });
-        metacardTable.render();
-        this.metacardTable = metacardTable;
-        return this;
-    },
-    close: function() {
-        this.remove();
-        this.stopListening();
-        this.unbind();
-        this.model.unbind();
-        this.model.destroy();
-        this.metacardTable.close();
-    },
-    loadMoreResults: function() {
-        this.model.loadMoreResults();
-    }
->>>>>>> ba905ba4
 });