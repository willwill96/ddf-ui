--- conflicted
+++ resolved
@@ -120,11 +120,7 @@
                     <instructions>
                         <Bundle-SymbolicName>${project.artifactId}</Bundle-SymbolicName>
                         <Embed-Dependency>
-<<<<<<< HEAD
-                            json-smart,ddf.catalog.opensearch,bayeux-api,cometd-java-common,cometd-java-server,cometd-java-annotations,jackson-mapper-asl,jackson-core-asl,catalog-core-api-impl
-=======
-                            json-smart,catalog-opensearch-endpoint,bayeux-api,cometd-java-common,cometd-java-server,jackson-mapper-asl,jackson-core-asl,catalog-core-api-impl
->>>>>>> 74c920cf
+                            json-smart,catalog-opensearch-endpoint,bayeux-api,cometd-java-common,cometd-java-server,cometd-java-annotations,jackson-mapper-asl,jackson-core-asl,catalog-core-api-impl
                         </Embed-Dependency>
                         <Spring-Context>*;wait-for-dependencies:=true;timeout:=604800</Spring-Context>
                         <!-- Package uses conflict if we do not embed this -->
