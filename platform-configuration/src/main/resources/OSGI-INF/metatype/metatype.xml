<?xml version="1.0" encoding="UTF-8"?>
<!--
/**
 * Copyright (c) Codice Foundation
 *
 * This is free software: you can redistribute it and/or modify it under the terms of the GNU Lesser General Public License as published by the Free Software Foundation, either
 * version 3 of the License, or any later version. 
 *
 * This program is distributed in the hope that it will be useful, but WITHOUT ANY WARRANTY; without even the implied warranty of MERCHANTABILITY or FITNESS FOR A PARTICULAR PURPOSE.
 * See the GNU Lesser General Public License for more details. A copy of the GNU Lesser General Public License is distributed along with this program and can be found at
 * <http://www.gnu.org/licenses/lgpl.html>.
 *
 **/

 -->
<metatype:MetaData xmlns:xsi="http://www.w3.org/2001/XMLSchema-instance"
                   xmlns:metatype="http://www.osgi.org/xmlns/metatype/v1.2.0"
                   xsi:schemaLocation="http://www.osgi.org/xmlns/metatype/v1.2.0 http://www.osgi.org/xmlns/metatype/v1.2.0">
    <OCD description="Site"
         name="Platform Global Configuration"
         id="ddf.platform.config">

        <AD name="Protocol" id="protocol" type="String" required="true"
<<<<<<< HEAD
            description="The protocol used to advertise the system. When selecting the protocol, be sure to enter the port number corresponding to that protocol."
            default="http">
=======
            description="The protocol used to advertise the system. When selecting the protocol, be sure to enter the port number corresponding to that protocol." default="https">
>>>>>>> 5c925484
            <Option label="http" value="http://"/>
            <Option label="https" value="https://"/>
        </AD>

        <AD name="Host" id="host" required="true" type="String"
            description="The host name or IP address used to advertise the system. Possibilities include the address of a single node of that of a load balancer in a multi-node deployment. NOTE: Does not change the address the system runs on."/>

        <AD name="Port" id="port" required="true" type="String"
            description="The port used to advertise the system. Possibilities include the port of a single node of that of a load balancer in a multi-node deployment. NOTE: Does not change the port the system runs on."/>

        <AD name="Site Name" id="id" required="true" type="String"
            description="The unique name of this instance. This name will be provided via web services that ask for the name."/>

        <AD name="Version" id="version" required="true" type="String"
            description="The version of this instance."/>

        <AD name="Organization" id="organization" required="true" type="String"
            description="The name of the organization that runs this instance."/>

        <AD name="Site contact" id="contact" required="true" type="String"
            description="The email address of the site contact"/>
    </OCD>


    <OCD name="Platform UI Configuration"
         description="Global User Interface configurations used across the applications.  Contains configuration for banners and other generic ui components."
         id="ddf.platform.ui.config">

        <AD
                description="Turns on a system usage message, which is shown when the Search Application is opened"
                name="Enable System Usage Message" id="systemUsageEnabled" required="true"
                type="Boolean"
                default=""
                />
        <AD
                description="A title for the system usage Message when the application is opened"
                name="System Usage Message Title" id="systemUsageTitle" required="true"
                type="String"
                default=""
                />
        <AD
                description="A system usage message to be displayed to the user each time the user opens the application"
                name="System Usage Message" id="systemUsageMessage" required="true" type="String"
                default=""
                />
        <AD
                description="With this selected, the system usage message will be shown once for each browser session.  Uncheck this to have the usage message appear every time the search window is opened or refreshed."
                name="Show System Usage Message once per session" id="systemUsageOncePerSession"
                required="true" type="Boolean"
                default="true"
                />
        <AD
                description="Specifies the header text to be rendered on all pages."
                name="Header" id="header" required="true" type="String"
                default=""
                />
        <AD
                description="Specifies the footer text to be rendered on all pages."
                name="Footer" id="footer" required="true" type="String"
                default=""
                />
        <AD
                description="Specifies the Text Color of the Header and Footer.  Use html css colors or #rrggbb."
                name="Text Color" id="color" required="true" type="String"
                default=""
                />
        <AD
                description="Specifies the Background Color of the Header and Footer.  Use html css colors or #rrggbb."
                name="Background Color" id="background" required="true" type="String"
                default=""
                />
    </OCD>

    <Designate pid="ddf.platform.config">
        <Object ocdref="ddf.platform.config"/>
    </Designate>

    <Designate pid="ddf.platform.ui.config">
        <Object ocdref="ddf.platform.ui.config"/>
    </Designate>


</metatype:MetaData><|MERGE_RESOLUTION|>--- conflicted
+++ resolved
@@ -21,12 +21,8 @@
          id="ddf.platform.config">
 
         <AD name="Protocol" id="protocol" type="String" required="true"
-<<<<<<< HEAD
             description="The protocol used to advertise the system. When selecting the protocol, be sure to enter the port number corresponding to that protocol."
-            default="http">
-=======
-            description="The protocol used to advertise the system. When selecting the protocol, be sure to enter the port number corresponding to that protocol." default="https">
->>>>>>> 5c925484
+            default="https">
             <Option label="http" value="http://"/>
             <Option label="https" value="https://"/>
         </AD>
