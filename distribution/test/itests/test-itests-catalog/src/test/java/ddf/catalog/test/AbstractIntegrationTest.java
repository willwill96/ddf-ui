/**
 * Copyright (c) Codice Foundation
 * <p/>
 * This is free software: you can redistribute it and/or modify it under the terms of the GNU Lesser
 * General Public License as published by the Free Software Foundation, either version 3 of the
 * License, or any later version.
 * <p/>
 * This program is distributed in the hope that it will be useful, but WITHOUT ANY WARRANTY; without
 * even the implied warranty of MERCHANTABILITY or FITNESS FOR A PARTICULAR PURPOSE. See the GNU
 * Lesser General Public License for more details. A copy of the GNU Lesser General Public License
 * is distributed along with this program and can be found at
 * <http://www.gnu.org/licenses/lgpl.html>.
 */
package ddf.catalog.test;

import static org.ops4j.pax.exam.CoreOptions.junitBundles;
import static org.ops4j.pax.exam.CoreOptions.maven;
import static org.ops4j.pax.exam.CoreOptions.mavenBundle;
import static org.ops4j.pax.exam.CoreOptions.options;
import static org.ops4j.pax.exam.CoreOptions.systemProperty;
import static org.ops4j.pax.exam.CoreOptions.systemTimeout;
import static org.ops4j.pax.exam.CoreOptions.vmOption;
import static org.ops4j.pax.exam.CoreOptions.when;
import static org.ops4j.pax.exam.CoreOptions.wrappedBundle;
import static org.ops4j.pax.exam.karaf.options.KarafDistributionOption.editConfigurationFileExtend;
import static org.ops4j.pax.exam.karaf.options.KarafDistributionOption.editConfigurationFilePut;
import static org.ops4j.pax.exam.karaf.options.KarafDistributionOption.karafDistributionConfiguration;
import static org.ops4j.pax.exam.karaf.options.KarafDistributionOption.keepRuntimeFolder;
import static org.ops4j.pax.exam.karaf.options.KarafDistributionOption.logLevel;
import static org.ops4j.pax.exam.karaf.options.KarafDistributionOption.replaceConfigurationFile;
import static org.ops4j.pax.exam.karaf.options.KarafDistributionOption.useOwnExamBundlesStartLevel;

import java.io.File;
import java.io.IOException;
import java.net.URISyntaxException;
import java.util.ArrayList;
import java.util.Arrays;
import java.util.HashMap;
import java.util.List;
import java.util.Map;
import java.util.concurrent.TimeUnit;

import javax.inject.Inject;

import org.apache.karaf.features.FeaturesService;
import org.junit.Rule;
import org.ops4j.pax.exam.Option;
import org.ops4j.pax.exam.karaf.options.LogLevelOption;
import org.osgi.framework.BundleContext;
import org.osgi.framework.InvalidSyntaxException;
import org.osgi.service.cm.ConfigurationAdmin;
import org.osgi.service.metatype.MetaTypeService;
import org.slf4j.Logger;
import org.slf4j.LoggerFactory;

import ddf.catalog.CatalogFramework;
import ddf.catalog.source.CatalogProvider;
import ddf.catalog.source.FederatedSource;
import ddf.common.test.AdminConfig;
import ddf.common.test.PaxExamRule;
import ddf.common.test.PostTestConstruct;
import ddf.common.test.ServiceManager;

/**
 * Abstract integration test with helper methods and configuration at the container level.
 */
public abstract class AbstractIntegrationTest {

    protected static final Logger LOGGER = LoggerFactory.getLogger(AbstractIntegrationTest.class);

    protected static final String LOG_CONFIG_PID = AdminConfig.LOG_CONFIG_PID;

    protected static final String LOGGER_PREFIX = AdminConfig.LOGGER_PREFIX;

    protected static final String DEFAULT_LOG_LEVEL = AdminConfig.DEFAULT_LOG_LEVEL;

    protected static final String KARAF_VERSION = "2.4.3";

    // TODO: Use the Camel AvailablePortFinder.getNextAvailable() test method
    protected static final String HTTP_PORT = "9081";

    protected static final String HTTPS_PORT = "9993";

    protected static final String SSH_PORT = "9101";

    protected static final String RMI_SERVER_PORT = "44445";

    protected static final String RMI_REG_PORT = "1100";

    protected static final String SERVICE_ROOT = "https://localhost:" + HTTPS_PORT + "/services";

    protected static final String INSECURE_SERVICE_ROOT =
            "http://localhost:" + HTTP_PORT + "/services";

    protected static final String REST_PATH = SERVICE_ROOT + "/catalog/";

    protected static final String OPENSEARCH_PATH = REST_PATH + "query";

    protected static final String CSW_PATH = SERVICE_ROOT + "/csw";

    protected static final String OPENSEARCH_SOURCE_ID = "openSearchSource";

    protected static final String CSW_SOURCE_ID = "cswSource";

    protected String logLevel = "";

    public static final String TEST_LOGLEVEL_PROPERTY = "org.codice.test.defaultLoglevel";

    @Rule
    public PaxExamRule paxExamRule = new PaxExamRule(this);

    @Inject
    protected BundleContext bundleCtx;

    @Inject
    protected ConfigurationAdmin configAdmin;

    @Inject
    protected FeaturesService features;

    @Inject
    protected MetaTypeService metatype;

    private AdminConfig adminConfig;

    private ServiceManager serviceManager;

    private SecurityPolicyConfigurator securityPolicy;

    private CatalogBundle catalogBundle;

    static {
        // Make Pax URL use the maven.repo.local setting if present
        if (System.getProperty("maven.repo.local") != null) {
            System.setProperty("org.ops4j.pax.url.mvn.localRepository",
                    System.getProperty("maven.repo.local"));
        }
    }

    @PostTestConstruct
    public void initFacades() {
        adminConfig = new AdminConfig(configAdmin);
        serviceManager = new ServiceManager(bundleCtx, metatype, adminConfig);
        catalogBundle = new CatalogBundle(serviceManager, adminConfig);
        securityPolicy = new SecurityPolicyConfigurator(serviceManager, configAdmin);
    }

    /**
     * Configures the pax exam test container
     *
     * @return list of pax exam options
     */
    @org.ops4j.pax.exam.Configuration
    public Option[] config() throws URISyntaxException {
        return combineOptions(configureCustom(), configureDistribution(), configurePaxExam(),
                configureAdditionalBundles(), configureConfigurationPorts(), configureMavenRepos(),
                configureSystemSettings(), configureVmOptions(), configureStartScript());
    }

    protected AdminConfig getAdminConfig() {
        return adminConfig;
    }

    protected ServiceManager getServiceManager() {
        return serviceManager;
    }

    protected CatalogBundle getCatalogBundle() {
        return catalogBundle;
    }

<<<<<<< HEAD
    /**
     * Combines all the {@link Option} objects contained in multiple {@link Option} arrays.
     *
     * @param options arrays of {@link Option} objects to combine. Arrays can be {@code null} or
     *                empty.
     * @return array that combines all the {@code Option} objects from the arrays provided.
     * {@code null} and empty arrays will be ignored, but {@code null} {@link Option} objects will
     * be added to the result.
     */
    protected Option[] combineOptions(Option[]... options) {
=======
    protected SecurityPolicyConfigurator getSecurityPolicy() {
        return securityPolicy;
    }

    private Option[] combineOptions(Option[]... options) {
>>>>>>> c933ee0b
        List<Option> optionList = new ArrayList<>();
        for (Option[] array : options) {
            if (array != null && array.length > 0) {
                optionList.addAll(Arrays.asList(array));
            }
        }
        Option[] finalArray = new Option[optionList.size()];
        optionList.toArray(finalArray);
        return finalArray;
    }

    protected Option[] configureDistribution() {
        return options(karafDistributionConfiguration(
                maven().groupId("org.codice.ddf").artifactId("ddf").type("zip").versionAsInProject()
                        .getURL(), "ddf", KARAF_VERSION).unpackDirectory(new File("target/exam"))
                .useDeployFolder(false));

    }

    protected Option[] configurePaxExam() {
        return options(logLevel(LogLevelOption.LogLevel.INFO), useOwnExamBundlesStartLevel(100),
                // increase timeout for CI environment
                systemTimeout(TimeUnit.MINUTES.toMillis(10)),
                when(Boolean.getBoolean("keepRuntimeFolder")).useOptions(keepRuntimeFolder()));
    }

    protected Option[] configureAdditionalBundles() {
        return options(junitBundles(),
                // HACK: incorrect version exported to override hamcrest-core from exam
                // feature which causes a split package issue for rest-assured
                wrappedBundle(mavenBundle("org.hamcrest", "hamcrest-all").versionAsInProject())
                        .exports("*;version=1.3.0.10"), wrappedBundle(
                        mavenBundle("org.apache.karaf.itests", "itests").classifier("tests")
                                .versionAsInProject()), wrappedBundle(
                        mavenBundle("ddf.test.itests", "test-itests-common").classifier("tests")
                                .versionAsInProject()).bundleSymbolicName("test-itests-common"),
                mavenBundle("ddf.test.thirdparty", "rest-assured").versionAsInProject());
    }

    protected Option[] configureConfigurationPorts() throws URISyntaxException {
        return options(editConfigurationFilePut("etc/system.properties", "urlScheme", "https"),
                editConfigurationFilePut("etc/system.properties", "host", "localhost"),
                editConfigurationFilePut("etc/system.properties", "jetty.port", HTTPS_PORT),
                editConfigurationFilePut("etc/system.properties", "hostContext", "/solr"),
                editConfigurationFilePut("etc/system.properties", "ddf.home", "${karaf.home}"),
                editConfigurationFilePut("etc/org.apache.karaf.shell.cfg", "sshPort", SSH_PORT),
                editConfigurationFilePut("etc/ddf.platform.config.cfg", "port", HTTPS_PORT),
                editConfigurationFilePut("etc/ddf.platform.config.cfg", "host", "localhost"),
                editConfigurationFilePut("etc/org.ops4j.pax.web.cfg", "org.osgi.service.http.port",
                        HTTP_PORT), editConfigurationFilePut("etc/org.ops4j.pax.web.cfg",
                        "org.osgi.service.http.port.secure", HTTPS_PORT),
                editConfigurationFilePut("etc/org.apache.karaf.management.cfg", "rmiRegistryPort",
                        RMI_REG_PORT),
                editConfigurationFilePut("etc/org.apache.karaf.management.cfg", "rmiServerPort",
                        RMI_SERVER_PORT), replaceConfigurationFile("etc/hazelcast.xml",
                        new File(this.getClass().getResource("/hazelcast.xml").toURI())),
                replaceConfigurationFile("etc/ddf.security.sts.client.configuration.cfg", new File(
                        this.getClass().getResource("/ddf.security.sts.client.configuration.cfg")
                                .toURI())), replaceConfigurationFile(
                        "etc/ddf.catalog.solr.external.SolrHttpCatalogProvider.cfg", new File(
                                this.getClass().getResource(
                                        "/ddf.catalog.solr.external.SolrHttpCatalogProvider.cfg")
                                        .toURI())));
    }

    protected Option[] configureMavenRepos() {
        return options(editConfigurationFilePut("etc/org.ops4j.pax.url.mvn.cfg",
                        "org.ops4j.pax.url.mvn.repositories",
                        "http://repo1.maven.org/maven2@id=central,"
                                + "http://oss.sonatype.org/content/repositories/snapshots@snapshots@noreleases@id=sonatype-snapshot,"
                                + "http://oss.sonatype.org/content/repositories/ops4j-snapshots@snapshots@noreleases@id=ops4j-snapshot,"
                                + "http://repository.apache.org/content/groups/snapshots-group@snapshots@noreleases@id=apache,"
                                + "http://svn.apache.org/repos/asf/servicemix/m2-repo@id=servicemix,"
                                + "http://repository.springsource.com/maven/bundles/release@id=springsource,"
                                + "http://repository.springsource.com/maven/bundles/external@id=springsourceext,"
                                + "http://oss.sonatype.org/content/repositories/releases/@id=sonatype"),
                when(System.getProperty("maven.repo.local") != null).useOptions(
                        editConfigurationFilePut("etc/org.ops4j.pax.url.mvn.cfg",
                                "org.ops4j.pax.url.mvn.localRepository",
                                System.getProperty("maven.repo.local"))));
    }

    protected Option[] configureSystemSettings() {
        return options(when(System.getProperty(TEST_LOGLEVEL_PROPERTY) != null).useOptions(
                        systemProperty(TEST_LOGLEVEL_PROPERTY)
                                .value(System.getProperty(TEST_LOGLEVEL_PROPERTY, ""))),
                when(Boolean.getBoolean("isDebugEnabled")).useOptions(
                        vmOption("-Xrunjdwp:transport=dt_socket,server=y,suspend=y,address=5005")),
                when(System.getProperty("maven.repo.local") != null).useOptions(
                        systemProperty("org.ops4j.pax.url.mvn.localRepository")
                                .value(System.getProperty("maven.repo.local", ""))));
    }

    protected Option[] configureVmOptions() {
        return options(vmOption("-Xmx2048M"), vmOption("-XX:PermSize=128M"),
                vmOption("-XX:MaxPermSize=512M"),
                // avoid integration tests stealing focus on OS X
                vmOption("-Djava.awt.headless=true"));
    }

    protected Option[] configureStartScript() {
        return options(
                editConfigurationFileExtend("etc/org.apache.karaf.features.cfg", "featuresBoot",
                        "security-services-app,catalog-app,solr-app,spatial-app,sdk-app"),
                editConfigurationFileExtend("etc/org.apache.karaf.features.cfg",
                        "featuresRepositories",
                        "mvn:ddf.distribution/sdk-app/2.8.0-SNAPSHOT/xml/features"));
    }

    /**
     * Allows extending classes to add any custom options to the configuration.
     */
    protected Option[] configureCustom() {
        return null;
    }

    /**
     * @deprecated since 2.8.0. Use {@link ServiceManager#waitForHttpEndpoint(String)
     * getServiceManager().waitForHttpEndpoint()} instead.
     */
    @Deprecated
    protected void waitForHttpEndpoint(String path) throws InterruptedException {
        serviceManager.waitForHttpEndpoint(path);
    }

    /**
     * @deprecated since 2.8.0. Use {@link ServiceManager#stopFeature(boolean, String...)
     * getServiceManager().stopFeature()} instead.
     */
    @Deprecated
    protected void stopFeature(boolean wait, String... featureNames) throws Exception {
        serviceManager.stopFeature(wait, featureNames);
    }

    /**
     * @deprecated since 2.8.0. Use {@link AdminConfig#setLogLevels()
     * getAdminConfig().setLogLevels()} instead.
     */
    @Deprecated
    protected void setLogLevels() throws IOException {
        adminConfig.setLogLevels();
    }

    /**
     * @deprecated since 2.8.0. Use {@link ServiceManager#startFeature(boolean, String...)
     * getServiceManager().startFeature()} instead.
     */
    @Deprecated
    protected void startFeature(boolean wait, String... featureNames) throws Exception {
        serviceManager.startFeature(wait, featureNames);
    }

    /**
     * @deprecated since 2.8.0. Use {@link ServiceManager#createManagedService(String, Map)
     * getServiceManager.createManagedService()} instead.
     */
    @Deprecated
    protected void createManagedService(String factoryPid, Map<String, Object> properties)
            throws IOException {
        serviceManager.createManagedService(factoryPid, properties);
    }

    /**
     * @deprecated since 2.8.0. Use {@link CatalogBundle#setFanout(boolean)
     * getCatalogBundle().setFanout()} instead.
     */
    @Deprecated
    protected void setFanout(boolean fanoutEnabled) throws IOException {
        catalogBundle.setFanout(fanoutEnabled);
    }

    /**
     * @deprecated since 2.8.0. Use {@link ServiceManager#waitForRequiredBundles(String)
     * getServiceManager.waitForRequiredBundles()} instead.
     */
    @Deprecated
    protected void waitForRequiredBundles(String symbolicNamePrefix) throws InterruptedException {
        serviceManager.waitForRequiredBundles(symbolicNamePrefix);
    }

    /**
     * @deprecated since 2.8.0. Use {@link ServiceManager#waitForSourcesToBeAvailable(String, String...)
     * getServiceManager.waitForSourcesToBeAvailable()} instead.
     */
    @Deprecated
    protected void waitForSourcesToBeAvailable(String... sources) throws InterruptedException {
        serviceManager.waitForSourcesToBeAvailable(REST_PATH, sources);
    }

    /**
     * @deprecated since 2.8.0. Use {@link CatalogBundle#waitForFederatedSource(String)
     * getCatalogBundle.waitForFederatedSource()} instead.
     */
    @Deprecated
    protected FederatedSource waitForFederatedSource(String id)
            throws InterruptedException, InvalidSyntaxException {
        return catalogBundle.waitForFederatedSource(id);
    }

    /**
     * @deprecated since 2.8.0. Use {@link CatalogBundle#waitForCatalogProvider()
     * getCatalogBundle.waitForCatalogProvider()} instead.
     */
    @Deprecated
    protected CatalogProvider waitForCatalogProvider() throws InterruptedException {
        return catalogBundle.waitForCatalogProvider();
    }

    /**
     * @deprecated since 2.8.0. Use {@link CatalogBundle#getCatalogFramework()
     * getCatalogBundle.getCatalogFramework()} instead.
     */
    @Deprecated
    protected CatalogFramework getCatalogFramework() throws InterruptedException {
        return catalogBundle.getCatalogFramework();
    }

    /**
     * @deprecated since 2.8.0. Use {@link ServiceManager#getMetatypeDefaults(String, String)
     * getServiceManager.getMetatypeDefaults()} instead.
     */
    @Deprecated
    protected Map<String, Object> getMetatypeDefaults(String symbolicName, String factoryPid) {
        return serviceManager.getMetatypeDefaults(symbolicName, factoryPid);
    }

    /**
     * @deprecated since 2.8.0. Use {@link ServiceManager#startManagedService(String, Map)
     * getServiceManager.startManagedService()} instead.
     */
    @Deprecated
    protected void startManagedService(String servicePid, Map<String, Object> properties)
            throws IOException {
        serviceManager.startManagedService(servicePid, properties);
    }

    /**
     * @deprecated since 2.8.0. Use {@link ServiceManager#waitForAllBundles()
     * getServiceManager.waitForAllBundles()} instead.
     */
    @Deprecated
    protected void waitForAllBundles() throws InterruptedException {
        serviceManager.waitForAllBundles();
    }

    public class OpenSearchSourceProperties extends HashMap<String, Object> {

        public static final String SYMBOLIC_NAME = "catalog-opensearch-source";

        public static final String FACTORY_PID = "OpenSearchSource";

        public OpenSearchSourceProperties(String sourceId) {
            this.putAll(getMetatypeDefaults(SYMBOLIC_NAME, FACTORY_PID));

            this.put("shortname", sourceId);
            this.put("endpointUrl", OPENSEARCH_PATH);
        }

    }

    public class CswSourceProperties extends HashMap<String, Object> {

        public static final String SYMBOLIC_NAME = "spatial-csw-source";

        public static final String FACTORY_PID = "Csw_Federated_Source";

        public CswSourceProperties(String sourceId) {
            this.putAll(getMetatypeDefaults(SYMBOLIC_NAME, FACTORY_PID));

            this.put("id", sourceId);
            this.put("cswUrl", CSW_PATH);
            this.put("pollInterval", 1);
        }

    }

    public class CswConnectedSourceProperties extends HashMap<String, Object> {

        public static final String SYMBOLIC_NAME = "spatial-csw-source";

        public static final String FACTORY_PID = "Csw_Connected_Source";

        public CswConnectedSourceProperties(String sourceId) {
            this.putAll(getMetatypeDefaults(SYMBOLIC_NAME, FACTORY_PID));

            this.put("id", sourceId);
            this.put("cswUrl", CSW_PATH);
            this.put("pollInterval", 1);
        }

    }
}<|MERGE_RESOLUTION|>--- conflicted
+++ resolved
@@ -1,16 +1,16 @@
 /**
  * Copyright (c) Codice Foundation
- * <p/>
+ * <p>
  * This is free software: you can redistribute it and/or modify it under the terms of the GNU Lesser
  * General Public License as published by the Free Software Foundation, either version 3 of the
  * License, or any later version.
- * <p/>
+ * <p>
  * This program is distributed in the hope that it will be useful, but WITHOUT ANY WARRANTY; without
  * even the implied warranty of MERCHANTABILITY or FITNESS FOR A PARTICULAR PURPOSE. See the GNU
  * Lesser General Public License for more details. A copy of the GNU Lesser General Public License
  * is distributed along with this program and can be found at
  * <http://www.gnu.org/licenses/lgpl.html>.
- */
+ **/
 package ddf.catalog.test;
 
 import static org.ops4j.pax.exam.CoreOptions.junitBundles;
@@ -169,7 +169,10 @@
         return catalogBundle;
     }
 
-<<<<<<< HEAD
+    protected SecurityPolicyConfigurator getSecurityPolicy() {
+        return securityPolicy;
+    }
+
     /**
      * Combines all the {@link Option} objects contained in multiple {@link Option} arrays.
      *
@@ -180,13 +183,6 @@
      * be added to the result.
      */
     protected Option[] combineOptions(Option[]... options) {
-=======
-    protected SecurityPolicyConfigurator getSecurityPolicy() {
-        return securityPolicy;
-    }
-
-    private Option[] combineOptions(Option[]... options) {
->>>>>>> c933ee0b
         List<Option> optionList = new ArrayList<>();
         for (Option[] array : options) {
             if (array != null && array.length > 0) {
